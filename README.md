# rustrace
Raytracer in Rust rougly following [Raytracing in One Weekend](https://raytracing.github.io/) plus some of my own additions.

![](final.png)

Rendered at 1000 samples per pixel, 1920x1080, in 13 minutes on an laptop (13th Gen i5-1350P, 16GB DDR5 @ 4800 MT/s, powersave governor - unplugged!).

![](final_small.png)

Rendered at 500 samples per pixel, 1280x720, in just under 3 minutes (same laptop).

## Features
- Geometry:
    - Spheres
    - Triangles
    - Triangular meshes
- Materials:
    - Lambertian (diffuse),
    - Dielectric,
    - Metal.
- Anti-Aliasing:
    - Grid,
    - Random.
- Defocus Blur. 
- Parallelised using Rayon.
- BVH tree to speed up intersection detection.

## To-Do
- [ ] Other geometry.
    - [x] Triangles
<<<<<<< HEAD
    - [ ] Triangular meshes from OBJs
        - [x] Basic OBJ parsing
        - [x] Normal interpolation
        - [ ] Clean up implementation
        - [ ] Look at optimisations
        - [ ] Setting position, scale, etc. (transforms) for meshes
=======
    - [ ] Triangular meshes from OBJs - https://github.com/peterc-s/rustrace/tree/feature/meshes
>>>>>>> 3038e0ac
- [ ] Texturing.
- [ ] Lighting.
- [ ] Transforms.
- [ ] Volumetrics.
- [ ] Command line image output configuration.<|MERGE_RESOLUTION|>--- conflicted
+++ resolved
@@ -28,16 +28,13 @@
 ## To-Do
 - [ ] Other geometry.
     - [x] Triangles
-<<<<<<< HEAD
     - [ ] Triangular meshes from OBJs
         - [x] Basic OBJ parsing
         - [x] Normal interpolation
         - [ ] Clean up implementation
         - [ ] Look at optimisations
+            - [x] Surface area heuristic splitting
         - [ ] Setting position, scale, etc. (transforms) for meshes
-=======
-    - [ ] Triangular meshes from OBJs - https://github.com/peterc-s/rustrace/tree/feature/meshes
->>>>>>> 3038e0ac
 - [ ] Texturing.
 - [ ] Lighting.
 - [ ] Transforms.
